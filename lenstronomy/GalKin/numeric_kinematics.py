import numpy as np
from scipy.interpolate import interp1d

import lenstronomy.Util.constants as const
from lenstronomy.GalKin.light_profile import LightProfile
from lenstronomy.GalKin.anisotropy import Anisotropy
from lenstronomy.GalKin.cosmo import Cosmo
from lenstronomy.LensModel.single_plane import SinglePlane
import lenstronomy.GalKin.velocity_util as util

__all__ = ["NumericKinematics"]


class NumericKinematics(Anisotropy):
<<<<<<< HEAD

    def __init__(self, kwargs_model, kwargs_cosmo, interpol_grid_num=1000, log_integration=True, max_integrate=100,
                 min_integrate=1e-4, max_light_draw=None, lum_weight_int_method=True):
=======
    def __init__(
        self,
        kwargs_model,
        kwargs_cosmo,
        interpol_grid_num=1000,
        log_integration=True,
        max_integrate=1000,
        min_integrate=0.0001,
        max_light_draw=None,
        lum_weight_int_method=True,
    ):
>>>>>>> 4aaae7cd
        """
        What we need:
        - max projected R to have ACCURATE I_R_sigma values
        - make sure everything outside cancels out (or is not rendered)

        :param interpol_grid_num: number of interpolation bins for integrand and interpolated functions
        :param log_integration: bool, if True, performs the numerical integral in log space distance (adviced)
         (only applies for lum_weight_int_method=True)
        :param max_integrate: maximum radius (in arc seconds) of the Jeans equation integral
         (assumes zero tracer particles outside this radius)
        :param max_light_draw: float; (optional) if set, draws up to this radius, else uses max_interpolate value
        :param lum_weight_int_method: bool, luminosity weighted dispersion integral to calculate LOS projected Jean's
         solution. ATTENTION: currently less accurate than 3d solution
        :param min_integrate:
        """
        mass_profile_list = kwargs_model.get("mass_profile_list")
        light_profile_list = kwargs_model.get("light_profile_list")
        anisotropy_model = kwargs_model.get("anisotropy_model")
        self._interp_grid_num = interpol_grid_num
        self._log_int = log_integration
        self._max_integrate = (
            max_integrate  # maximal integration (and interpolation) in units of arcsecs
        )
        self._min_integrate = (
            min_integrate  # min integration (and interpolation) in units of arcsecs
        )
        self._max_interpolate = max_integrate  # we chose to set the interpolation range to the integration range
        self._min_interpolate = min_integrate  # we chose to set the interpolation range to the integration range
        if max_light_draw is None:
            # make sure the actual solution for the kinematics is only computed way inside the integral
            max_light_draw = max_integrate
        self.lightProfile = LightProfile(
            light_profile_list,
            interpol_grid_num=interpol_grid_num,
            max_interpolate=max_integrate,
            min_interpolate=min_integrate,
            max_draw=max_light_draw,
        )
        Anisotropy.__init__(self, anisotropy_type=anisotropy_model)
        self.cosmo = Cosmo(**kwargs_cosmo)
        self._mass_profile = SinglePlane(mass_profile_list)
        self._lum_weight_int_method = lum_weight_int_method

<<<<<<< HEAD
    @property
    def max_integrate(self):
        """
        Get the maximum range of integration
        """
        return self._max_integrate

    @property
    def min_integrate(self):
        """
        Get the maximum range of integration
        """
        return self._min_integrate

    def sigma_s2(self, r, R, kwargs_mass, kwargs_light, kwargs_anisotropy):
=======
    def lum_weighted_vel_disp(self, R, kwargs_mass, kwargs_light, kwargs_anisotropy):
        """Luminosity-weighted line-of-sight velocity dispersion within a radius R.

        :param R: 2d projected radius (in angular units of arcsec)
        :param kwargs_mass: mass model parameters (following lenstronomy lens model
            conventions)
        :param kwargs_light: deflector light parameters (following lenstronomy light
            model conventions)
        :param kwargs_anisotropy: anisotropy parameters, may vary according to
            anisotropy type chosen. We refer to the Anisotropy() class for details on
            the parameters.
        :return: average velocity dispersion [km/s]
>>>>>>> 4aaae7cd
        """
        # bins in I_R
        r_rad = np.linspace(0.0001, R, num=50)
        I_R_sigma2_rad, I_R_rad = self._I_R_sigma2_interp(
            r_rad, kwargs_mass, kwargs_light, kwargs_anisotropy
        )
        # azimuthal averaging
        I_R_sigma2 = np.sum(I_R_sigma2_rad * r_rad)
        I_R = np.sum(I_R_rad * r_rad)
        # return in units km/s
        sigma_s2 = I_R_sigma2 / I_R
        sigma = np.sqrt(sigma_s2) / 1000.0
        return sigma

    def sigma_s2(self, r, R, kwargs_mass, kwargs_light, kwargs_anisotropy):
        """Returns unweighted los velocity dispersion for a specified 3d and projected
        radius (if lum_weight_int_method=True then the 3d radius is not required and the
        function directly performs the luminosity weighted integral in projection at R)

        :param r: 3d radius (not needed for this calculation)
        :param R: 2d projected radius (in angular units of arcsec)
        :param kwargs_mass: mass model parameters (following lenstronomy lens model
            conventions)
        :param kwargs_light: deflector light parameters (following lenstronomy light
            model conventions)
        :param kwargs_anisotropy: anisotropy parameters, may vary according to
            anisotropy type chosen. We refer to the Anisotropy() class for details on
            the parameters.
        :return: weighted line-of-sight projected velocity dispersion at projected
            radius R with weights I
        """
        if self._lum_weight_int_method is True:
            return self.sigma_s2_project(
                R, kwargs_mass, kwargs_light, kwargs_anisotropy
            )
        else:
            return (
                self.sigma_s2_r(r, R, kwargs_mass, kwargs_light, kwargs_anisotropy),
                1,
            )

    def sigma_s2_project(self, R, kwargs_mass, kwargs_light, kwargs_anisotropy):
        """Returns luminosity-weighted los velocity dispersion for a specified projected
        radius R and weight.

        :param R: 2d projected radius (in angular units of arcsec)
        :param kwargs_mass: mass model parameters (following lenstronomy lens model
            conventions)
        :param kwargs_light: deflector light parameters (following lenstronomy light
            model conventions)
        :param kwargs_anisotropy: anisotropy parameters, may vary according to
            anisotropy type chosen. We refer to the Anisotropy() class for details on
            the parameters.
        :return: line-of-sight projected velocity dispersion at projected radius R
        """
        # nominator is numerically to a finite distance, so luminosity weighting might be off
        # this could lead to an under-prediction of the velocity dispersion
        # so we ask the function _I_R_sigma2() to also return the numerical l(r)
        # I_R_sigma2, I_R = self._I_R_sigma2_interp(R, kwargs_mass, kwargs_light, kwargs_anisotropy)
        I_R_sigma2, I_R = self._I_R_sigma2_interp(
            R, kwargs_mass, kwargs_light, kwargs_anisotropy
        )
        # I_R = self.lightProfile.light_2d(R, kwargs_light)
        return I_R_sigma2 / I_R, 1

    def sigma_s2_r(self, r, R, kwargs_mass, kwargs_light, kwargs_anisotropy):
        """Returns unweighted los velocity dispersion for a specified 3d radius r at
        projected radius R.

        :param r: 3d radius (not needed for this calculation)
        :param R: 2d projected radius (in angular units of arcsec)
        :param kwargs_mass: mass model parameters (following lenstronomy lens model
            conventions)
        :param kwargs_light: deflector light parameters (following lenstronomy light
            model conventions)
        :param kwargs_anisotropy: anisotropy parameters, may vary according to
            anisotropy type chosen. We refer to the Anisotropy() class for details on
            the parameters.
        :return: line-of-sight projected velocity dispersion at projected radius R from
            3d radius r
        """
        beta = self.beta_r(r, **kwargs_anisotropy)
        return (1 - beta * R**2 / r**2) * self.sigma_r2(
            r, kwargs_mass, kwargs_light, kwargs_anisotropy
        )

    def sigma_r2(self, r, kwargs_mass, kwargs_light, kwargs_anisotropy):
        """
        computes numerically the solution of the Jeans equation for a specific 3d radius
        E.g. Equation (A1) of Mamon & Lokas https://arxiv.org/pdf/astro-ph/0405491.pdf

        .. math::
            l(r) \\sigma_r(r) ^ 2 = 1/f(r) \\int_r^{\\infty} f(s) l(s) G M(s) / s^2 ds

        where l(r) is the 3d light profile
        M(s) is the enclosed 3d mass
        f is the solution to
        d ln(f)/ d ln(r) = 2 beta(r)

        :param r: 3d radius
        :param kwargs_mass: mass model parameters (following lenstronomy lens model conventions)
        :param kwargs_light: deflector light parameters (following lenstronomy light model conventions)
        :param kwargs_anisotropy: anisotropy parameters, may vary according to anisotropy type chosen.
            We refer to the Anisotropy() class for details on the parameters.
        :return: sigma_r**2
        """
        # l_r = self.lightProfile.light_3d_interp(r, kwargs_light)
        l_r = self.lightProfile.light_3d(r, kwargs_light)
        f_r = self.anisotropy_solution(r, **kwargs_anisotropy)
        return (
            1
            / f_r
            / l_r
            * self._jeans_solution_integral(
                r, kwargs_mass, kwargs_light, kwargs_anisotropy
            )
            * const.G
            / (const.arcsec * self.cosmo.dd * const.Mpc)
        )

    def mass_3d(self, r, kwargs):
        """Mass enclosed a 3d radius.

        :param r: in arc seconds
        :param kwargs: lens model parameters in arc seconds
        :return: mass enclosed physical radius in kg
        """
        mass_dimless = self._mass_profile.mass_3d(r, kwargs)
        mass_dim = (
            mass_dimless
            * const.arcsec**2
            * self.cosmo.dd
            * self.cosmo.ds
            / self.cosmo.dds
            * const.Mpc
            * const.c**2
            / (4 * np.pi * const.G)
        )
        return mass_dim

    def grav_potential(self, r, kwargs_mass):
        """Gravitational potential in SI units.

        :param r: radius (arc seconds)
        :param kwargs_mass:
        :return: gravitational potential
        """
        mass_dim = self.mass_3d(r, kwargs_mass)
        grav_pot = -const.G * mass_dim / (r * const.arcsec * self.cosmo.dd * const.Mpc)
        return grav_pot

    def draw_light(self, kwargs_light):
        """

        :param kwargs_light: keyword argument (list) of the light model
        :return: 3d radius (if possible), 2d projected radius, x-projected coordinate, y-projected coordinate
        """
        r = self.lightProfile.draw_light_3d(kwargs_light, n=1)[0]
        R, x, y = util.project2d_random(r)
        return r, R, x, y

    def delete_cache(self):
        """Delete interpolation function for a specific mass and light profile as well
        as for a specific anisotropy model.

        :return:
        """
        if hasattr(self, "_log_mass_3d"):
            del self._log_mass_3d
        if hasattr(self, "_interp_jeans_integral"):
            del self._interp_jeans_integral
        if hasattr(self, "_interp_I_R_sigma2"):
            del self._interp_I_R_sigma2
        self.lightProfile.delete_cache()
        self.delete_anisotropy_cache()

    def _I_R_sigma2(self, R, kwargs_mass, kwargs_light, kwargs_anisotropy):
<<<<<<< HEAD
        """
        Computer I(R)*sigma^2 from equation A15 in Mamon & Lokas 2005 as a logarithmic numerical integral (if option is chosen)

        :param R: 2d projected radius (in angular units)
        :param kwargs_mass: mass model parameters (following lenstronomy lens model conventions)
        :param kwargs_light: deflector light parameters (following lenstronomy light model conventions)
        :param kwargs_anisotropy: anisotropy parameters, may vary according to anisotropy type chosen.
            We refer to the Anisotropy() class for details on the parameters.
        :return: integral of A15 in Mamon & Lokas 2005
=======
        """Equation A15 in Mamon & Lokas 2005 as a logarithmic numerical integral (if
        option is chosen)

        :param R: 2d projected radius (in angular units)
        :param kwargs_mass: mass model parameters (following lenstronomy lens model
            conventions)
        :param kwargs_light: deflector light parameters (following lenstronomy light
            model conventions)
        :param kwargs_anisotropy: anisotropy parameters, may vary according to
            anisotropy type chosen. We refer to the Anisotropy() class for details on
            the parameters.
        :return: integral of A15 in Mamon&Lokas 2005
>>>>>>> 4aaae7cd
        """
        R = max(R, self._min_integrate)
        max_integrate = self._max_integrate # make sure the integration of the Jeans equation is performed further out than the interpolation

        if self._log_int is True:
            min_log = np.log10(R)
            max_log = np.log10(max_integrate)
            dlogr = (max_log - min_log) / (self._interp_grid_num - 1)
            r_array = np.logspace(
                min_log + dlogr / 2.0, max_log + dlogr / 2.0, self._interp_grid_num
            )
            dlog_r = (np.log10(r_array[2]) - np.log10(r_array[1])) * np.log(10)
<<<<<<< HEAD
            IR_sigma2_ = self._integrand_A15(r_array, R, kwargs_mass, kwargs_light,
                                             kwargs_anisotropy)
=======
            IR_sigma2_ = self._integrand_A15(
                r_array, R, kwargs_mass, kwargs_light, kwargs_anisotropy
            )
>>>>>>> 4aaae7cd
            IR_sigma2_dr = IR_sigma2_ * dlog_r * r_array
        else:
            r_array = np.linspace(
                start=R, stop=self._max_interpolate, num=self._interp_grid_num
            )
            dr = r_array[2] - r_array[1]
<<<<<<< HEAD
            IR_sigma2_ = self._integrand_A15(r_array + dr / 2., R, kwargs_mass, kwargs_light,
                                             kwargs_anisotropy)
=======
            IR_sigma2_ = self._integrand_A15(
                r_array + dr / 2.0, R, kwargs_mass, kwargs_light, kwargs_anisotropy
            )
>>>>>>> 4aaae7cd
            IR_sigma2_dr = IR_sigma2_ * dr

        IR_sigma2 = np.sum(IR_sigma2_dr)  # integral from angle to physical scales
        IR = self.lightProfile.light_2d_finite(R, kwargs_light)

        return IR_sigma2 * 2 * const.G / (const.arcsec * self.cosmo.dd * const.Mpc), IR

    def I_R_sigma2_and_IR(self, R, kwargs_mass, kwargs_light, kwargs_anisotropy):
        """
        Return I(R)*sigma^2 equation A15 in Mamon&Lokas 2005 as interpolation
        in log space, and I(R)

        :param R: projected radius
        :param kwargs_mass: mass profile keyword arguments
        :param kwargs_light: light model keyword arguments
        :param kwargs_anisotropy: stellar anisotropy keyword arguments
        :return: a tuple containing (I(R)*sigma^2, IR)
        """
        return self._I_R_sigma2_interp(R, kwargs_mass, kwargs_light, kwargs_anisotropy)

    def _I_R_sigma2_interp(self, R, kwargs_mass, kwargs_light, kwargs_anisotropy):
        """Equation A15 in Mamon&Lokas 2005 as interpolation in log space.

        :param R: projected radius
        :param kwargs_mass: mass profile keyword arguments
        :param kwargs_light: light model keyword arguments
        :param kwargs_anisotropy: stellar anisotropy keyword arguments
        :return: interpolated value of I(R)*sigma^2
        """
        R = np.maximum(R, self._min_integrate)
<<<<<<< HEAD

        if not hasattr(self, '_interp_I_R_sigma2'):
=======
        if not hasattr(self, "_interp_I_R_sigma2"):
>>>>>>> 4aaae7cd
            min_log = np.log10(self._min_integrate)
            max_log = np.log10(self._max_integrate)
            R_array = np.logspace(
                min_log, max_log, self._interp_grid_num
            )  # self._interp_grid_num
            I_R_sigma2_array = []
            I_R_array = []
            for R_i in R_array:
                I_R_sigma2_, IR_ = self._I_R_sigma2(
                    R_i, kwargs_mass, kwargs_light, kwargs_anisotropy
                )
                I_R_sigma2_array.append(I_R_sigma2_)
                I_R_array.append(IR_)
<<<<<<< HEAD
            self._interp_I_R_sigma2 = interp1d(np.log(R_array), np.array(I_R_sigma2_array),
                                               fill_value="extrapolate")
            self._interp_I_R = interp1d(np.log(R_array), np.array(I_R_array),
                                        fill_value="extrapolate")

        return self._interp_I_R_sigma2(np.log(R)), self._interp_I_R(np.log(R))

    def _integrand_A15(self, r, R, kwargs_mass, kwargs_light, kwargs_anisotropy):
        """
        integrand of A15 (in log space) in Mamon & Lokas 2005

        :param r: 3d radius in arc seconds
        :param R: 2d projected radius
        :param kwargs_mass: mass model parameters (following lenstronomy lens model conventions)
        :param kwargs_light: deflector light parameters (following lenstronomy light model conventions)
        :param kwargs_anisotropy: anisotropy parameters, may vary according to anisotropy type chosen.
            We refer to the Anisotropy() class for details on the parameters.
        :return: integrand of equation A15 from Mamon & Lokas 2005
=======
            self._interp_I_R_sigma2 = interp1d(
                np.log(R_array), np.array(I_R_sigma2_array), fill_value="extrapolate"
            )
            self._interp_I_R = interp1d(
                np.log(R_array), np.array(I_R_array), fill_value="extrapolate"
            )
        return self._interp_I_R_sigma2(np.log(R)), self._interp_I_R(np.log(R))

    def _integrand_A15(self, r, R, kwargs_mass, kwargs_light, kwargs_anisotropy):
        """Integrand of A15 (in log space) in Mamon&Lokas 2005.

        :param r: 3d radius in arc seconds
        :param R: 2d projected radius
        :param kwargs_mass: mass model parameters (following lenstronomy lens model
            conventions)
        :param kwargs_light: deflector light parameters (following lenstronomy light
            model conventions)
        :param kwargs_anisotropy: anisotropy parameters, may vary according to
            anisotropy type chosen. We refer to the Anisotropy() class for details on
            the parameters.
        :return: integrand
>>>>>>> 4aaae7cd
        """
        k_r = self.K(r, R, **kwargs_anisotropy)
        # l_r = self.lightProfile.light_3d_interp(r, kwargs_light)
        # m_r = self._mass_3d_interp(r, kwargs_mass)
        l_r = self.lightProfile.light_3d(r, kwargs_light)
        m_r = self.mass_3d(r, kwargs_mass)
        out = k_r * l_r * m_r / r
        return out

    def _jeans_solution_integral(self, r, kwargs_mass, kwargs_light, kwargs_anisotropy):
        """Interpolated solution of the integral.

        .. math::
            \\int_r^{\\infty} f(s) l(s) G M(s) / s^2 ds

        :param r: 3d radius
        :param kwargs_mass: mass profile keyword arguments
        :param kwargs_light: light profile keyword arguments
        :param kwargs_anisotropy: anisotropy keyword arguments
        :return: interpolated solution of the Jeans integral
        (copped values at large radius as they become numerically inaccurate)
        """
        if not hasattr(self, "_interp_jeans_integral"):
            min_log = np.log10(self._min_integrate)
            # we extend the integral but ignore these outer solutions in the interpolation
            max_log = np.log10(self._max_integrate)
            r_array = np.logspace(min_log, max_log, self._interp_grid_num)
            dlog_r = (np.log10(r_array[2]) - np.log10(r_array[1])) * np.log(10)
<<<<<<< HEAD
            integrand_jeans = self._integrand_jeans_solution(r_array, kwargs_mass, kwargs_light,
                                                             kwargs_anisotropy) * dlog_r * r_array
=======
            integrand_jeans = (
                self._integrand_jeans_solution(
                    r_array, kwargs_mass, kwargs_light, kwargs_anisotropy
                )
                * dlog_r
                * r_array
            )
>>>>>>> 4aaae7cd
            # flip array from inf to finite
            integral_jeans_r = np.cumsum(np.flip(integrand_jeans))
            # flip array back
            integral_jeans_r = np.flip(integral_jeans_r)
            # call 1d interpolation function
            self._interp_jeans_integral = interp1d(
                np.log(r_array[r_array <= self._max_integrate]),
                integral_jeans_r[r_array <= self._max_integrate],
                fill_value="extrapolate",
            )
        return self._interp_jeans_integral(np.log(r))

    def _integrand_jeans_solution(
        self, r, kwargs_mass, kwargs_light, kwargs_anisotropy
    ):
        """Integrand of A1 (in log space) in Mamon&Lokas 2005 to calculate the Jeans
        equation numerically f(s) l(s) M(s) / s^2.

        :param r: 3d radius
        :param kwargs_mass: mass model keyword arguments
        :param kwargs_light: light model keyword arguments
        :param kwargs_anisotropy: anisotropy model keyword argument
        :return: integrand value
        """
        f_r = self.anisotropy_solution(r, **kwargs_anisotropy)
        l_r = self.lightProfile.light_3d(r, kwargs_light)
        m_r = self._mass_3d_interp(r, kwargs_mass)
        out = f_r * l_r * m_r / r**2
        return out

    def _mass_3d_interp(self, r, kwargs, new_compute=False):
        """

        :param r: in arc seconds
        :param kwargs: lens model parameters in arc seconds
        :param new_compute: bool, if True, recomputes the interpolation
        :return: mass enclosed physical radius in kg
        """
        if not hasattr(self, "_log_mass_3d") or new_compute is True:
            r_array = np.logspace(
                np.log10(self._min_interpolate),
                np.log10(self._max_interpolate),
                self._interp_grid_num,
            )
            mass_3d_array = self.mass_3d(r_array, kwargs)
            mass_3d_array[mass_3d_array < 10.0 ** (-100)] = 10.0 ** (-100)
            self._log_mass_3d = interp1d(
                np.log(r_array),
                np.log(mass_3d_array / r_array),
                fill_value=(np.log(mass_3d_array[0] / r_array[0]), -1000),
                bounds_error=False,
            )
        return np.exp(self._log_mass_3d(np.log(r))) * np.minimum(
            r, self._max_interpolate
        )<|MERGE_RESOLUTION|>--- conflicted
+++ resolved
@@ -12,11 +12,6 @@
 
 
 class NumericKinematics(Anisotropy):
-<<<<<<< HEAD
-
-    def __init__(self, kwargs_model, kwargs_cosmo, interpol_grid_num=1000, log_integration=True, max_integrate=100,
-                 min_integrate=1e-4, max_light_draw=None, lum_weight_int_method=True):
-=======
     def __init__(
         self,
         kwargs_model,
@@ -28,7 +23,6 @@
         max_light_draw=None,
         lum_weight_int_method=True,
     ):
->>>>>>> 4aaae7cd
         """
         What we need:
         - max projected R to have ACCURATE I_R_sigma values
@@ -72,7 +66,6 @@
         self._mass_profile = SinglePlane(mass_profile_list)
         self._lum_weight_int_method = lum_weight_int_method
 
-<<<<<<< HEAD
     @property
     def max_integrate(self):
         """
@@ -87,8 +80,6 @@
         """
         return self._min_integrate
 
-    def sigma_s2(self, r, R, kwargs_mass, kwargs_light, kwargs_anisotropy):
-=======
     def lum_weighted_vel_disp(self, R, kwargs_mass, kwargs_light, kwargs_anisotropy):
         """Luminosity-weighted line-of-sight velocity dispersion within a radius R.
 
@@ -101,7 +92,6 @@
             anisotropy type chosen. We refer to the Anisotropy() class for details on
             the parameters.
         :return: average velocity dispersion [km/s]
->>>>>>> 4aaae7cd
         """
         # bins in I_R
         r_rad = np.linspace(0.0001, R, num=50)
@@ -164,7 +154,7 @@
         I_R_sigma2, I_R = self._I_R_sigma2_interp(
             R, kwargs_mass, kwargs_light, kwargs_anisotropy
         )
-        # I_R = self.lightProfile.light_2d(R, kwargs_light)
+        # I_R = self.light_profile.light_2d(R, kwargs_light)
         return I_R_sigma2 / I_R, 1
 
     def sigma_s2_r(self, r, R, kwargs_mass, kwargs_light, kwargs_anisotropy):
@@ -208,7 +198,7 @@
             We refer to the Anisotropy() class for details on the parameters.
         :return: sigma_r**2
         """
-        # l_r = self.lightProfile.light_3d_interp(r, kwargs_light)
+        # l_r = self.light_profile.light_3d_interp(r, kwargs_light)
         l_r = self.lightProfile.light_3d(r, kwargs_light)
         f_r = self.anisotropy_solution(r, **kwargs_anisotropy)
         return (
@@ -279,17 +269,6 @@
         self.delete_anisotropy_cache()
 
     def _I_R_sigma2(self, R, kwargs_mass, kwargs_light, kwargs_anisotropy):
-<<<<<<< HEAD
-        """
-        Computer I(R)*sigma^2 from equation A15 in Mamon & Lokas 2005 as a logarithmic numerical integral (if option is chosen)
-
-        :param R: 2d projected radius (in angular units)
-        :param kwargs_mass: mass model parameters (following lenstronomy lens model conventions)
-        :param kwargs_light: deflector light parameters (following lenstronomy light model conventions)
-        :param kwargs_anisotropy: anisotropy parameters, may vary according to anisotropy type chosen.
-            We refer to the Anisotropy() class for details on the parameters.
-        :return: integral of A15 in Mamon & Lokas 2005
-=======
         """Equation A15 in Mamon & Lokas 2005 as a logarithmic numerical integral (if
         option is chosen)
 
@@ -302,7 +281,6 @@
             anisotropy type chosen. We refer to the Anisotropy() class for details on
             the parameters.
         :return: integral of A15 in Mamon&Lokas 2005
->>>>>>> 4aaae7cd
         """
         R = max(R, self._min_integrate)
         max_integrate = self._max_integrate # make sure the integration of the Jeans equation is performed further out than the interpolation
@@ -315,28 +293,17 @@
                 min_log + dlogr / 2.0, max_log + dlogr / 2.0, self._interp_grid_num
             )
             dlog_r = (np.log10(r_array[2]) - np.log10(r_array[1])) * np.log(10)
-<<<<<<< HEAD
-            IR_sigma2_ = self._integrand_A15(r_array, R, kwargs_mass, kwargs_light,
-                                             kwargs_anisotropy)
-=======
-            IR_sigma2_ = self._integrand_A15(
-                r_array, R, kwargs_mass, kwargs_light, kwargs_anisotropy
-            )
->>>>>>> 4aaae7cd
+
             IR_sigma2_dr = IR_sigma2_ * dlog_r * r_array
         else:
             r_array = np.linspace(
                 start=R, stop=self._max_interpolate, num=self._interp_grid_num
             )
             dr = r_array[2] - r_array[1]
-<<<<<<< HEAD
-            IR_sigma2_ = self._integrand_A15(r_array + dr / 2., R, kwargs_mass, kwargs_light,
-                                             kwargs_anisotropy)
-=======
+
             IR_sigma2_ = self._integrand_A15(
                 r_array + dr / 2.0, R, kwargs_mass, kwargs_light, kwargs_anisotropy
             )
->>>>>>> 4aaae7cd
             IR_sigma2_dr = IR_sigma2_ * dr
 
         IR_sigma2 = np.sum(IR_sigma2_dr)  # integral from angle to physical scales
@@ -367,12 +334,8 @@
         :return: interpolated value of I(R)*sigma^2
         """
         R = np.maximum(R, self._min_integrate)
-<<<<<<< HEAD
-
-        if not hasattr(self, '_interp_I_R_sigma2'):
-=======
+
         if not hasattr(self, "_interp_I_R_sigma2"):
->>>>>>> 4aaae7cd
             min_log = np.log10(self._min_integrate)
             max_log = np.log10(self._max_integrate)
             R_array = np.logspace(
@@ -386,39 +349,20 @@
                 )
                 I_R_sigma2_array.append(I_R_sigma2_)
                 I_R_array.append(IR_)
-<<<<<<< HEAD
-            self._interp_I_R_sigma2 = interp1d(np.log(R_array), np.array(I_R_sigma2_array),
-                                               fill_value="extrapolate")
-            self._interp_I_R = interp1d(np.log(R_array), np.array(I_R_array),
-                                        fill_value="extrapolate")
-
+
+            self._interp_I_R_sigma2 = interp1d(
+                np.log(R_array), np.array(I_R_sigma2_array), fill_value="extrapolate"
+            )
+            self._interp_I_R = interp1d(
+                np.log(R_array), np.array(I_R_array), fill_value="extrapolate"
+            )
         return self._interp_I_R_sigma2(np.log(R)), self._interp_I_R(np.log(R))
 
     def _integrand_A15(self, r, R, kwargs_mass, kwargs_light, kwargs_anisotropy):
-        """
-        integrand of A15 (in log space) in Mamon & Lokas 2005
+        """Integrand of A15 (in log space) in Mamon&Lokas 2005.
 
         :param r: 3d radius in arc seconds
         :param R: 2d projected radius
-        :param kwargs_mass: mass model parameters (following lenstronomy lens model conventions)
-        :param kwargs_light: deflector light parameters (following lenstronomy light model conventions)
-        :param kwargs_anisotropy: anisotropy parameters, may vary according to anisotropy type chosen.
-            We refer to the Anisotropy() class for details on the parameters.
-        :return: integrand of equation A15 from Mamon & Lokas 2005
-=======
-            self._interp_I_R_sigma2 = interp1d(
-                np.log(R_array), np.array(I_R_sigma2_array), fill_value="extrapolate"
-            )
-            self._interp_I_R = interp1d(
-                np.log(R_array), np.array(I_R_array), fill_value="extrapolate"
-            )
-        return self._interp_I_R_sigma2(np.log(R)), self._interp_I_R(np.log(R))
-
-    def _integrand_A15(self, r, R, kwargs_mass, kwargs_light, kwargs_anisotropy):
-        """Integrand of A15 (in log space) in Mamon&Lokas 2005.
-
-        :param r: 3d radius in arc seconds
-        :param R: 2d projected radius
         :param kwargs_mass: mass model parameters (following lenstronomy lens model
             conventions)
         :param kwargs_light: deflector light parameters (following lenstronomy light
@@ -427,10 +371,9 @@
             anisotropy type chosen. We refer to the Anisotropy() class for details on
             the parameters.
         :return: integrand
->>>>>>> 4aaae7cd
         """
         k_r = self.K(r, R, **kwargs_anisotropy)
-        # l_r = self.lightProfile.light_3d_interp(r, kwargs_light)
+        # l_r = self.light_profile.light_3d_interp(r, kwargs_light)
         # m_r = self._mass_3d_interp(r, kwargs_mass)
         l_r = self.lightProfile.light_3d(r, kwargs_light)
         m_r = self.mass_3d(r, kwargs_mass)
@@ -456,10 +399,7 @@
             max_log = np.log10(self._max_integrate)
             r_array = np.logspace(min_log, max_log, self._interp_grid_num)
             dlog_r = (np.log10(r_array[2]) - np.log10(r_array[1])) * np.log(10)
-<<<<<<< HEAD
-            integrand_jeans = self._integrand_jeans_solution(r_array, kwargs_mass, kwargs_light,
-                                                             kwargs_anisotropy) * dlog_r * r_array
-=======
+
             integrand_jeans = (
                 self._integrand_jeans_solution(
                     r_array, kwargs_mass, kwargs_light, kwargs_anisotropy
@@ -467,7 +407,6 @@
                 * dlog_r
                 * r_array
             )
->>>>>>> 4aaae7cd
             # flip array from inf to finite
             integral_jeans_r = np.cumsum(np.flip(integrand_jeans))
             # flip array back
