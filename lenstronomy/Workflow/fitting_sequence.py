--- conflicted
+++ resolved
@@ -637,16 +637,6 @@
                 self.multi_band_list[i][0] = kwargs_data
         return 0
 
-<<<<<<< HEAD
-    def update_settings(self, kwargs_model=None, kwargs_constraints=None, kwargs_likelihood=None, lens_add_fixed=None,
-                        source_add_fixed=None, lens_light_add_fixed=None, ps_add_fixed=None, special_add_fixed=None,
-                        tracer_source_add_fixed=None,
-                        lens_remove_fixed=None, source_remove_fixed=None, lens_light_remove_fixed=None,
-                        ps_remove_fixed=None, special_remove_fixed=None, tracer_source_remove_fixed=None,
-                        change_source_lower_limit=None, change_source_upper_limit=None,
-                        change_lens_lower_limit=None, change_lens_upper_limit=None,
-                        change_sigma_lens=None, change_sigma_source=None, change_sigma_lens_light=None):
-=======
     def flux_calibration(
         self,
         n_particles=10,
@@ -668,7 +658,6 @@
         :param scaling_lower_limit: lower limit of flux_scaling
         :param scaling_upper_limit: upper limit of flux scaling
         :return: 0, updated coordinate system for the band(s)
->>>>>>> 079f91d2
         """
         kwargs_model = self._updateManager.kwargs_model
         kwargs_temp = self.best_fit(bijective=False)
@@ -703,11 +692,13 @@
         lens_light_add_fixed=None,
         ps_add_fixed=None,
         special_add_fixed=None,
+        tracer_source_add_fixed=None,
         lens_remove_fixed=None,
         source_remove_fixed=None,
         lens_light_remove_fixed=None,
         ps_remove_fixed=None,
         special_remove_fixed=None,
+        tracer_source_remove_fixed=None,
         change_source_lower_limit=None,
         change_source_upper_limit=None,
         change_lens_lower_limit=None,
@@ -726,19 +717,15 @@
         :param lens_light_add_fixed: [[i_model, ['param1', 'param2',...], [...]]
         :param ps_add_fixed: [[i_model, ['param1', 'param2',...], [...]]
         :param special_add_fixed: ['param1', 'param2',...]
-<<<<<<< HEAD
+        :param special_add_fixed: ['param1', 'param2',...]
         :param tracer_source_add_fixed: [[i_model, ['param1', 'param2',...], [...]]
-=======
->>>>>>> 079f91d2
         :param lens_remove_fixed: [[i_model, ['param1', 'param2',...], [...]]
         :param source_remove_fixed: [[i_model, ['param1', 'param2',...], [...]]
         :param lens_light_remove_fixed: [[i_model, ['param1', 'param2',...], [...]]
         :param ps_remove_fixed: [[i_model, ['param1', 'param2',...], [...]]
         :param special_remove_fixed: ['param1', 'param2',...]
-<<<<<<< HEAD
+        :param special_remove_fixed: ['param1', 'param2',...]
         :param tracer_source_remove_fixed: [[i_model, ['param1', 'param2',...], [...]]
-=======
->>>>>>> 079f91d2
         :param change_lens_lower_limit: [[i_model, ['param_name1', 'param_name2', ...], [value1, value2, ...]]]
         :param change_lens_upper_limit: [[i_model, ['param_name1', 'param_name2', ...], [value1, value2, ...]]]
         :param change_source_lower_limit: [[i_model, ['param_name1', 'param_name2', ...], [value1, value2, ...]]]
@@ -748,17 +735,6 @@
         :param change_sigma_lens_light: [[i_model, ['param_name1', 'param_name2', ...], [value1, value2, ...]]]
         :return: 0, the settings are overwritten for the next fitting step to come
         """
-<<<<<<< HEAD
-        self._updateManager.update_options(kwargs_model, kwargs_constraints, kwargs_likelihood)
-        self._updateManager.update_fixed(lens_add_fixed, source_add_fixed, lens_light_add_fixed,
-                                         ps_add_fixed, special_add_fixed, tracer_source_add_fixed,
-                                         lens_remove_fixed, source_remove_fixed, lens_light_remove_fixed,
-                                         ps_remove_fixed, special_remove_fixed, tracer_source_remove_fixed)
-        self._updateManager.update_limits(change_source_lower_limit, change_source_upper_limit, change_lens_lower_limit,
-                                          change_lens_upper_limit)
-        self._updateManager.update_sigmas(change_sigma_lens=change_sigma_lens, change_sigma_source=change_sigma_source,
-                                          change_sigma_lens_light=change_sigma_lens_light)
-=======
         self._updateManager.update_options(
             kwargs_model, kwargs_constraints, kwargs_likelihood
         )
@@ -768,11 +744,13 @@
             lens_light_add_fixed,
             ps_add_fixed,
             special_add_fixed,
+            tracer_source_add_fixed,
             lens_remove_fixed,
             source_remove_fixed,
             lens_light_remove_fixed,
             ps_remove_fixed,
             special_remove_fixed,
+            tracer_source_remove_fixed,
         )
         self._updateManager.update_limits(
             change_source_lower_limit,
@@ -785,7 +763,6 @@
             change_sigma_source=change_sigma_source,
             change_sigma_lens_light=change_sigma_lens_light,
         )
->>>>>>> 079f91d2
         return 0
 
     def set_param_value(self, **kwargs):
