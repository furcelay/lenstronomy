import copy

import matplotlib.pyplot as plt
import numpy as np
from mpl_toolkits.axes_grid1 import make_axes_locatable


from lenstronomy.Util.package_util import exporter

export, __all__ = exporter()


@export
def plot_chain_list(chain_list, index=0, num_average=100):
    """Plots the output of a chain of samples (MCMC or PSO) with the some diagnostics of
    convergence. This routine is an example and more tests might be appropriate to
    analyse a specific chain.

    :param chain_list: list of chains with arguments [type string, samples etc...]
    :param index: index of chain to be plotted
    :param num_average: in chains, number of steps to average over in plotting diagnostics
    :return: plotting instance figure, axes (potentially multiple)
    """
    chain_i = chain_list[index]
    chain_type = chain_i[0]
    if chain_type == "PSO":
        chain, param = chain_i[1:]
        f, axes = plot_chain(chain, param)
<<<<<<< HEAD
    elif chain_type in ['MCMC', 'emcee', 'zeus']:
        samples, param, dist = chain_i[1:]
        f, ax = plt.subplots(1, 1, figsize=(6, 6))
        axes = plot_mcmc_behaviour(ax, samples, param, dist, num_average=num_average)
    elif chain_type in ['dynesty', 'dyPolyChord', 'MultiNest']:
=======
    elif chain_type in ["EMCEE", "ZEUS"]:
        samples, param, dist = chain_i[1:]
        f, ax = plt.subplots(1, 1, figsize=(6, 6))
        axes = plot_mcmc_behaviour(ax, samples, param, dist, num_average=num_average)
    elif chain_type in ["MULTINEST", "DYPOLYCHORD", "DYNESTY"]:
>>>>>>> 47154237
        samples, param, dist = chain_i[1:4]
        f, ax = plt.subplots(1, 1, figsize=(6, 6))
        axes = plot_mcmc_behaviour(ax, samples, param, dist, num_average=num_average)
    else:
        raise ValueError("chain_type %s not supported for plotting" % chain_type)
    return f, axes


@export
def plot_chain(chain, param_list):
    chi2_list, pos_list, vel_list = chain

    f, axes = plt.subplots(1, 3, figsize=(18, 6))
    ax = axes[0]
    ax.plot(np.log10(-np.array(chi2_list)))
    ax.set_title("-logL")

    ax = axes[1]
    pos = np.array(pos_list)
    vel = np.array(vel_list)
    n_iter = len(pos)
    plt.figure()
    for i in range(0, len(pos[0])):
        ax.plot(
            (pos[:, i] - pos[n_iter - 1, i]) / (pos[n_iter - 1, i] + 1),
            label=param_list[i],
        )
    ax.set_title("particle position")
    ax.legend()

    ax = axes[2]
    for i in range(0, len(vel[0])):
        ax.plot(vel[:, i] / (pos[n_iter - 1, i] + 1), label=param_list[i])
    ax.set_title("param velocity")
    ax.legend()
    return f, axes


@export
def plot_mcmc_behaviour(ax, samples_mcmc, param_mcmc, dist_mcmc=None, num_average=100):
    """Plots the MCMC behaviour and looks for convergence of the chain.

    :param ax: matplotlib.axis instance
    :param samples_mcmc: parameters sampled 2d numpy array
    :param param_mcmc: list of parameters
    :param dist_mcmc: log likelihood of the chain
    :param num_average: number of samples to average (should coincide with the number of
        samples in the emcee process)
    :return:
    """
    num_samples = len(samples_mcmc[:, 0])
    num_average = int(num_average)
    n_points = int((num_samples - num_samples % num_average) / num_average)
    for i, param_name in enumerate(param_mcmc):
        samples = samples_mcmc[:, i]
        samples_averaged = np.average(
            samples[: int(n_points * num_average)].reshape(n_points, num_average),
            axis=1,
        )
        end_point = np.mean(samples_averaged)
        samples_renormed = (samples_averaged - end_point) / np.std(samples_averaged)
        ax.plot(samples_renormed, label=param_name)

    if dist_mcmc is not None:
        dist_averaged = -np.max(
            dist_mcmc[: int(n_points * num_average)].reshape(n_points, num_average),
            axis=1,
        )
        dist_normed = (dist_averaged - np.max(dist_averaged)) / (
            np.max(dist_averaged) - np.min(dist_averaged)
        )
        ax.plot(dist_normed, label="logL", color="k", linewidth=2)
    ax.legend()
    return ax


@export
def psf_iteration_compare(kwargs_psf, **kwargs):
    """

    :param kwargs_psf: keyword arguments that initiate a PSF() class
    :param kwargs: kwargs to send to matplotlib.pyplot.matshow()
    :return:
    """
    psf_out = kwargs_psf["kernel_point_source"]
    psf_in = kwargs_psf["kernel_point_source_init"]
    # psf_error_map = kwargs_psf.get('psf_error_map', None)
    from lenstronomy.Data.psf import PSF

    psf = PSF(**kwargs_psf)
    # psf_out = psf.kernel_point_source
    psf_error_map = psf.psf_error_map
    n_kernel = len(psf_in)
    delta_x = n_kernel / 20.0
    delta_y = n_kernel / 10.0

    if "cmap" not in kwargs:
        kwargs["cmap"] = "seismic"

    n = 3
    if psf_error_map is not None:
        n += 1
    f, axes = plt.subplots(1, n, figsize=(5 * n, 5))
    ax = axes[0]
    im = ax.matshow(np.log10(psf_in), origin="lower", **kwargs)
    v_min, v_max = im.get_clim()
    if "vmin" not in kwargs:
        kwargs["vmin"] = v_min
    if "vmax" not in kwargs:
        kwargs["vmax"] = v_max
    divider = make_axes_locatable(ax)
    cax = divider.append_axes("right", size="5%", pad=0.05)
    plt.colorbar(im, cax=cax)
    ax.get_xaxis().set_visible(False)
    ax.get_yaxis().set_visible(False)
    ax.text(
        delta_x,
        n_kernel - delta_y,
        "Initial PSF model",
        color="k",
        fontsize=20,
        backgroundcolor="w",
    )

    ax = axes[1]
    im = ax.matshow(np.log10(psf_out), origin="lower", **kwargs)
    divider = make_axes_locatable(ax)
    cax = divider.append_axes("right", size="5%", pad=0.05)
    plt.colorbar(im, cax=cax)
    ax.get_xaxis().set_visible(False)
    ax.get_yaxis().set_visible(False)
    ax.text(
        delta_x,
        n_kernel - delta_y,
        "iterative reconstruction",
        color="k",
        fontsize=20,
        backgroundcolor="w",
    )

    ax = axes[2]
    kwargs_new = copy.deepcopy(kwargs)

    del kwargs_new["vmin"]
    del kwargs_new["vmax"]

    im = ax.matshow(
        psf_out - psf_in, origin="lower", vmin=-(10**-3), vmax=10**-3, **kwargs_new
    )
    divider = make_axes_locatable(ax)
    cax = divider.append_axes("right", size="5%", pad=0.05)
    plt.colorbar(im, cax=cax)
    ax.get_xaxis().set_visible(False)
    ax.get_yaxis().set_visible(False)
    ax.text(
        delta_x,
        n_kernel - delta_y,
        "difference",
        color="k",
        fontsize=20,
        backgroundcolor="w",
    )

    if psf_error_map is not None:
        ax = axes[3]
        im = ax.matshow(
            np.log10(psf_error_map * psf.kernel_point_source**2),
            origin="lower",
            **kwargs
        )
        n_kernel = len(psf_error_map)
        delta_x = n_kernel / 20.0
        delta_y = n_kernel / 10.0
        divider = make_axes_locatable(ax)
        cax = divider.append_axes("right", size="5%", pad=0.05)
        plt.colorbar(im, cax=cax)
        ax.get_xaxis().set_visible(False)
        ax.get_yaxis().set_visible(False)
        ax.text(
            delta_x,
            n_kernel - delta_y,
            "psf error map",
            color="k",
            fontsize=20,
            backgroundcolor="w",
        )

    f.tight_layout()
    return f, axes<|MERGE_RESOLUTION|>--- conflicted
+++ resolved
@@ -26,19 +26,11 @@
     if chain_type == "PSO":
         chain, param = chain_i[1:]
         f, axes = plot_chain(chain, param)
-<<<<<<< HEAD
     elif chain_type in ['MCMC', 'emcee', 'zeus']:
         samples, param, dist = chain_i[1:]
         f, ax = plt.subplots(1, 1, figsize=(6, 6))
         axes = plot_mcmc_behaviour(ax, samples, param, dist, num_average=num_average)
     elif chain_type in ['dynesty', 'dyPolyChord', 'MultiNest']:
-=======
-    elif chain_type in ["EMCEE", "ZEUS"]:
-        samples, param, dist = chain_i[1:]
-        f, ax = plt.subplots(1, 1, figsize=(6, 6))
-        axes = plot_mcmc_behaviour(ax, samples, param, dist, num_average=num_average)
-    elif chain_type in ["MULTINEST", "DYPOLYCHORD", "DYNESTY"]:
->>>>>>> 47154237
         samples, param, dist = chain_i[1:4]
         f, ax = plt.subplots(1, 1, figsize=(6, 6))
         axes = plot_mcmc_behaviour(ax, samples, param, dist, num_average=num_average)
