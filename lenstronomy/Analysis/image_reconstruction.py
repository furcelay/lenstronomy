import copy
import numpy as np

import lenstronomy.Util.class_creator as class_creator
from lenstronomy.ImSim.MultiBand.single_band_multi_model import SingleBandMultiModel

from lenstronomy.Util.package_util import exporter

export, __all__ = exporter()


@export
class MultiBandImageReconstruction(object):
    """This class manages the output/results of a fitting process and can conveniently
    access image reconstruction properties in multi-band fitting. In particular, the
    fitting result does not come with linear inversion parameters (which may or may not
    be joint or different for multiple bands) and this class performs the linear
    inversion for the surface brightness amplitudes and stores them for each individual
    band to be accessible by the user.

    This class is the backbone of the ModelPlot routine that provides the interface of
    this class with plotting and illustration routines.
    """

    def __init__(
        self,
        multi_band_list,
        kwargs_model,
        kwargs_params,
        multi_band_type="multi-linear",
        kwargs_likelihood=None,
        verbose=True,
    ):
        """

        :param multi_band_list: list of imaging data configuration [[kwargs_data, kwargs_psf, kwargs_numerics], [...]]
        :param kwargs_model: model keyword argument list
        :param kwargs_params: keyword arguments of the model parameters, same as output of FittingSequence()
         'kwargs_result'
        :param multi_band_type: string, option when having multiple imaging data sets modelled simultaneously.
         Options are:
         - 'multi-linear': linear amplitudes are inferred on single data set
         - 'linear-joint': linear amplitudes ae jointly inferred
         - 'single-band': single band
        :param kwargs_likelihood: likelihood keyword arguments as supported by the Likelihood() class
        :param verbose: if True (default), computes and prints the total log-likelihood.
         This option can be deactivated for speedup purposes (does not run linear inversion again), and reduces the
         number of prints.
        """
        # here we retrieve those settings in the likelihood keyword arguments that are relevant for the image
        # reconstruction
        if kwargs_likelihood is None:
            kwargs_likelihood = {}
        image_likelihood_mask_list = kwargs_likelihood.get(
            "image_likelihood_mask_list", None
        )
        source_marg = kwargs_likelihood.get("source_marg", False)
        linear_prior = kwargs_likelihood.get("linear_prior", None)
        bands_compute = kwargs_likelihood.get("bands_compute", None)
        if bands_compute is None:
            bands_compute = [True] * len(multi_band_list)
        if multi_band_type == "single-band":
            multi_band_type = "multi-linear"  # this makes sure that the linear inversion outputs are coming in a list
        self._imageModel = class_creator.create_im_sim(
            multi_band_list,
            multi_band_type,
            kwargs_model,
            bands_compute=bands_compute,
            image_likelihood_mask_list=image_likelihood_mask_list,
        )

        # here we perform the (joint) linear inversion with all data
        model, error_map, cov_param, param = self._imageModel.image_linear_solve(
            inv_bool=True, **kwargs_params
        )
        check_solver_error(param)

        if verbose:
<<<<<<< HEAD
            logL, _ = self._imageModel.likelihood_data_given_model(source_marg=source_marg, linear_prior=linear_prior,
                                                                **kwargs_params)
=======
            logL = self._imageModel.likelihood_data_given_model(
                source_marg=source_marg, linear_prior=linear_prior, **kwargs_params
            )
>>>>>>> 079f91d2
            n_data = self._imageModel.num_data_evaluate
            if n_data > 0:
                print(
                    logL * 2 / n_data,
                    "reduced X^2 of all evaluated imaging data combined.",
                )

        self.model_band_list = []
        for i in range(len(multi_band_list)):
            if bands_compute[i] is True:
                if multi_band_type == "joint-linear":
                    param_i = param
                    cov_param_i = cov_param
                else:
                    param_i = param[i]
                    cov_param_i = cov_param[i]

                model_band = ModelBand(
                    multi_band_list,
                    kwargs_model,
                    model[i],
                    error_map[i],
                    cov_param_i,
                    param_i,
                    copy.deepcopy(kwargs_params),
                    image_likelihood_mask_list=image_likelihood_mask_list,
                    band_index=i,
                    verbose=verbose,
                )
                self.model_band_list.append(model_band)
            else:
                self.model_band_list.append(None)

    def band_setup(self, band_index=0):
        """ImageModel() instance and keyword arguments of the model components to
        execute all the options of the ImSim core modules.

        :param band_index: integer (>=0) of imaging band in order of multi_band_list
            input to this class
        :return: ImageModel() instance and keyword arguments of the model
        """
        i = int(band_index)
        if self.model_band_list[i] is None:
            raise ValueError("band %s is not computed or out of range." % i)
        return (
            self.model_band_list[i].image_model_class,
            self.model_band_list[i].kwargs_model,
        )


@export
class ModelBand(object):
    """Class to plot a single band given the full modeling results This class has its
    specific role when the linear inference is performed on the joint band level and/or
    when only a subset of model components get used for this specific band in the
    modeling."""

    def __init__(
        self,
        multi_band_list,
        kwargs_model,
        model,
        error_map,
        cov_param,
        param,
        kwargs_params,
        image_likelihood_mask_list=None,
        band_index=0,
        verbose=True,
    ):
        """

        :param multi_band_list: list of imaging data configuration [[kwargs_data, kwargs_psf, kwargs_numerics], [...]]
        :param kwargs_model: model keyword argument list for the full multi-band modeling
        :param model: 2d numpy array of modeled image for the specified band
        :param error_map: 2d numpy array of size of the image, additional error in the pixels coming from PSF
         uncertainties
        :param cov_param: covariance matrix of the linear inversion
        :param param: 1d numpy array of the linear coefficients of this imaging band
        :param kwargs_params: keyword argument of keyword argument lists of the different model components selected for
         the imaging band, NOT including linear amplitudes (not required as being overwritten by the param list)
        :param image_likelihood_mask_list: list of 2d numpy arrays of likelihood masks (for all bands)
        :param band_index: integer of the band to be considered in this class
        :param verbose: if True (default), prints the reduced chi2 value for the current band.
        """

        self._bandmodel = SingleBandMultiModel(
            multi_band_list,
            kwargs_model,
            likelihood_mask_list=image_likelihood_mask_list,
            band_index=band_index,
        )
        self._kwargs_special_partial = kwargs_params.get("kwargs_special", None)
        self._kwargs_lens = kwargs_params.get("kwargs_lens", None)
        (
            kwarks_lens_partial,
            kwargs_source_partial,
            kwargs_lens_light_partial,
            kwargs_ps_partial,
            self._kwargs_extinction_partial,
        ) = self._bandmodel.select_kwargs(**kwargs_params)
        (
            self._kwargs_lens_partial,
            self._kwargs_source_partial,
            self._kwargs_lens_light_partial,
            self._kwargs_ps_partial,
        ) = self._bandmodel._update_linear_kwargs(
            param,
            kwarks_lens_partial,
            kwargs_source_partial,
            kwargs_lens_light_partial,
            kwargs_ps_partial,
        )
        # this is an (out-commented) example of how to re-create the model in this band
        # model_new = self.bandmodel.image(self._kwargs_lens_partial, self._kwargs_source_partial, self._kwargs_lens_light_partial, self._kwargs_ps_partial, self._kwargs_special_partial, self._kwargs_extinction_partial)

        self._norm_residuals = self._bandmodel.reduced_residuals(
            model, error_map=error_map
        )
        self._reduced_x2 = self._bandmodel.reduced_chi2(model, error_map=error_map)
        if verbose:
            print("reduced chi^2 of data ", band_index, "= ", self._reduced_x2)

        self._model = model
        self._cov_param = cov_param
        self._param = param
        self._error_map = error_map

    @property
    def model(self):
        """

        :return: model, 2d numpy array
        """
        return self._model

    @property
    def norm_residuals(self):
        """

        :return: normalized residuals, 2d numpy array
        """
        return self._norm_residuals

    @property
    def image_model_class(self):
        """ImageModel() class instance of the single band with only the model components
        applied to this band.

        :return: SingleBandMultiModel() instance, which inherits the ImageModel instance
        """
        return self._bandmodel

    @property
    def kwargs_model(self):
        """

        :return: keyword argument of keyword argument lists of the different model components selected for the imaging
         band, including linear amplitudes. These format matches the image_model_class() return
        """
        kwargs_return = {
            "kwargs_lens": self._kwargs_lens_partial,
            "kwargs_source": self._kwargs_source_partial,
            "kwargs_lens_light": self._kwargs_lens_light_partial,
            "kwargs_ps": self._kwargs_ps_partial,
            "kwargs_special": self._kwargs_special_partial,
            "kwargs_extinction": self._kwargs_extinction_partial,
        }
        return kwargs_return


@export
def check_solver_error(image):
    """

    :param image: numpy array of modelled image from linear inversion
    :return: bool, True if solver could not find a unique solution, False if solver works
    """
    result = np.all(image == 0)
    if result:
        Warning(
            "Linear inversion of surface brightness components did not result in a unique solution."
            "All linear amplitude parameters are set =0 instead. Please check whether "
            "a) there are too many basis functions in the model, "
            "or b) some linear basis sets are outside of the image/likelihood mask."
        )
    return result<|MERGE_RESOLUTION|>--- conflicted
+++ resolved
@@ -76,14 +76,9 @@
         check_solver_error(param)
 
         if verbose:
-<<<<<<< HEAD
-            logL, _ = self._imageModel.likelihood_data_given_model(source_marg=source_marg, linear_prior=linear_prior,
-                                                                **kwargs_params)
-=======
-            logL = self._imageModel.likelihood_data_given_model(
+            logL, _ = self._imageModel.likelihood_data_given_model(
                 source_marg=source_marg, linear_prior=linear_prior, **kwargs_params
             )
->>>>>>> 079f91d2
             n_data = self._imageModel.num_data_evaluate
             if n_data > 0:
                 print(
