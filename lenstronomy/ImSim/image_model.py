--- conflicted
+++ resolved
@@ -293,25 +293,12 @@
                 ra_grid, dec_grid, kwargs_source, k=k
             )
         else:
-<<<<<<< HEAD
             source_light = self.source_mapping.image_flux_joint(ra_grid, dec_grid, kwargs_lens, kwargs_source,
                                                                 kwargs_special=kwargs_special,
                                                                 k=k)
             source_light *= self._extinction.extinction(ra_grid, dec_grid, kwargs_extinction=kwargs_extinction,
                                                         kwargs_special=kwargs_special)
-            
-=======
-            source_light = self.source_mapping.image_flux_joint(
-                ra_grid, dec_grid, kwargs_lens, kwargs_source, k=k
-            )
-            source_light *= self._extinction.extinction(
-                ra_grid,
-                dec_grid,
-                kwargs_extinction=kwargs_extinction,
-                kwargs_special=kwargs_special,
-            )
-
->>>>>>> 536052cd
+
         # multiply with primary beam before convolution
         if self._pb is not None:
             source_light *= self._pb_1d
