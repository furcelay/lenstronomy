--- conflicted
+++ resolved
@@ -138,7 +138,6 @@
             linear_prior = [None for i in range(self._num_bands)]
         for i in range(self._num_bands):
             if self._compute_bool[i] is True:
-<<<<<<< HEAD
                 logL_i, param_i = self._imageModel_list[i].likelihood_data_given_model(kwargs_lens, kwargs_source,
                                                                              kwargs_lens_light, kwargs_ps,
                                                                              kwargs_extinction, kwargs_special,
@@ -165,18 +164,4 @@
         :return: updated list of kwargs with linear parameter values for specific band
         """
         model_band = self._imageModel_list[model_band]
-        return model_band.update_linear_kwargs(param[model_band], kwargs_lens, kwargs_source, kwargs_lens_light, kwargs_ps)
-=======
-                logL += self._imageModel_list[i].likelihood_data_given_model(
-                    kwargs_lens,
-                    kwargs_source,
-                    kwargs_lens_light,
-                    kwargs_ps,
-                    kwargs_extinction,
-                    kwargs_special,
-                    source_marg=source_marg,
-                    linear_prior=linear_prior[i],
-                    check_positive_flux=check_positive_flux,
-                )
-        return logL
->>>>>>> 079f91d2
+        return model_band.update_linear_kwargs(param[model_band], kwargs_lens, kwargs_source, kwargs_lens_light, kwargs_ps)