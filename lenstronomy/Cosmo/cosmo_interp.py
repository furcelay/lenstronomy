--- conflicted
+++ resolved
@@ -23,21 +23,16 @@
     diameter distances from it This class is modifying the astropy.cosmology
     routines."""
 
-<<<<<<< HEAD
-    def __init__(self, cosmo=None, z_stop=None, num_interp=None,
-                 ang_dist_list=None, z_list=None, Ok0=None, K=None):
-=======
     def __init__(
         self,
-        cosmo,
-        z_stop,
-        num_interp,
+        cosmo=None,
+        z_stop=None,
+        num_interp=None,
         ang_dist_list=None,
         z_list=None,
         Ok0=None,
         K=None,
     ):
->>>>>>> e8e68055
         """
 
         :param cosmo: astropy.cosmology instance (version 4.0 as private functions need to be supported)
