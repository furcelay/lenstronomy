import scipy.special as special
import numpy as np
import scipy
from lenstronomy.Util import param_util

__all__ = ["SersicUtil"]


class SersicUtil(object):
    _s = 0.00001

    def __init__(self, smoothing=_s, sersic_major_axis=False):
        """

        :param smoothing: smoothing scale of the innermost part of the profile (for numerical reasons)
        :param sersic_major_axis: boolean; if True, defines the half-light radius of the Sersic light profile along
         the semi-major axis (which is the Galfit convention)
         if False, uses the product average of semi-major and semi-minor axis as the convention
         (default definition for all light profiles in lenstronomy other than the Sersic profile)
        """
        self._smoothing = smoothing
        self._sersic_major_axis = sersic_major_axis

    def k_bn(self, n, Re):
        """Returns normalisation of the sersic profile such that Re is the half light
        radius given n_sersic slope."""
        bn = self.b_n(n)
        k = bn * Re ** (-1.0 / n)
        return k, bn

    def k_Re(self, n, k):
        """"""
        bn = self.b_n(n)
        Re = (bn / k) ** n
        return Re

    @staticmethod
    def b_n(n):
        """B(n) computation. This is the approximation of the exact solution to the
        relation, 2*incomplete_gamma_function(2n; b_n) = Gamma_function(2*n).

        :param n: the sersic index
        :return: b(n)
        """
        bn = 1.9992 * n - 0.3271
        bn = np.maximum(
            bn, 0.00001
        )  # make sure bn is strictly positive as a save guard for very low n_sersic
        return bn

    def get_distance_from_center(self, x, y, e1, e2, center_x, center_y):
        """Get the distance from the center of Sersic, accounting for orientation and
        axis ratio :param x:

        :param y:
        :param e1: eccentricity
        :param e2: eccentricity
        :param center_x: center x of sersic
        :param center_y: center y of sersic
        """

        if self._sersic_major_axis:
            phi_G, q = param_util.ellipticity2phi_q(e1, e2)
            x_shift = x - center_x
            y_shift = y - center_y
            cos_phi = np.cos(phi_G)
            sin_phi = np.sin(phi_G)
            xt1 = cos_phi * x_shift + sin_phi * y_shift
            xt2 = -sin_phi * x_shift + cos_phi * y_shift
            xt2difq2 = xt2 / (q * q)
            r = np.sqrt(xt1 * xt1 + xt2 * xt2difq2)
        else:
            x_, y_ = param_util.transform_e1e2_product_average(
                x, y, e1, e2, center_x, center_y
            )
            r = np.sqrt(x_**2 + y_**2)
        return r

    def _x_reduced(self, x, y, n_sersic, r_eff, center_x, center_y):
        """Coordinate transform to normalized radius :param x:

        :param y:
        :param center_x:
        :param center_y:
        :return:
        """
        x_ = x - center_x
        y_ = y - center_y
        r = np.sqrt(x_**2 + y_**2)
        if isinstance(r, int) or isinstance(r, float):
            r = max(self._s, r)
        else:
            r[r < self._s] = self._s
        x_reduced = (r / r_eff) ** (1.0 / n_sersic)
        return x_reduced

    def _alpha_eff(self, r_eff, n_sersic, k_eff):
        """Deflection angle at r_eff :param r_eff:

        :param n_sersic:
        :param k_eff:
        :return:
        """
        b = self.b_n(n_sersic)
        alpha_eff = (
            n_sersic
            * r_eff
            * k_eff
            * b ** (-2 * n_sersic)
            * np.exp(b)
            * special.gamma(2 * n_sersic)
        )
        return -alpha_eff

    def alpha_abs(self, x, y, n_sersic, r_eff, k_eff, center_x=0, center_y=0):
        """

        :param x:
        :param y:
        :param n_sersic:
        :param r_eff:
        :param k_eff:
        :param center_x:
        :param center_y:
        :return:
        """
        n = n_sersic
        x_red = self._x_reduced(x, y, n_sersic, r_eff, center_x, center_y)
        b = self.b_n(n_sersic)
        a_eff = self._alpha_eff(r_eff, n_sersic, k_eff)
        alpha = 2.0 * a_eff * x_red ** (-n) * (special.gammainc(2 * n, b * x_red))
        return alpha

    def d_alpha_dr(self, x, y, n_sersic, r_eff, k_eff, center_x=0, center_y=0):
        """

        :param x:
        :param y:
        :param n_sersic:
        :param r_eff:
        :param k_eff:
        :param center_x:
        :param center_y:
        :return:
        """
        _dr = 0.00001
        x_ = x - center_x
        y_ = y - center_y
        r = np.sqrt(x_**2 + y_**2)
        alpha = self.alpha_abs(r, 0, n_sersic, r_eff, k_eff)
        alpha_dr = self.alpha_abs(r + _dr, 0, n_sersic, r_eff, k_eff)
        d_alpha_dr = (alpha_dr - alpha) / _dr
        return d_alpha_dr

    def density(self, x, y, n_sersic, r_eff, k_eff, center_x=0, center_y=0):
        """De-projection of the Sersic profile based on Prugniel & Simien (1997)
        :return:"""
        raise ValueError(
            "not implemented! Use a Multi-Gaussian-component decomposition."
        )

    def _total_flux(self, r_eff, I_eff, n_sersic):
        """Computes total flux of a round Sersic profile.

        :param r_eff: projected half light radius
        :param I_eff: surface brightness at r_eff (in same units as r_eff)
        :param n_sersic: Sersic index
        :return: integrated flux to infinity
        """
        bn = self.b_n(n_sersic)
        return (
            I_eff
            * r_eff**2
            * 2
            * np.pi
            * n_sersic
            * np.exp(bn)
            / bn ** (2 * n_sersic)
            * scipy.special.gamma(2 * n_sersic)
        )

    def total_flux(self, amp, R_sersic, n_sersic, e1=0, e2=0, **kwargs):
        """Computes analytical integral to compute total flux of the Sersic profile.

        :param amp: amplitude parameter in Sersic function (surface brightness at
            R_sersic
        :param R_sersic: half-light radius in semi-major axis
        :param n_sersic: Sersic index
        :param e1: eccentricity
        :param e2: eccentricity
        :return: Analytic integral of the total flux of the Sersic profile
        """
        # compute product average half-light radius
        if self._sersic_major_axis:
            phi_G, q = param_util.ellipticity2phi_q(e1, e2)
            # translate semi-major axis R_eff into product averaged definition for circularization
            r_eff = R_sersic * np.sqrt(q)
        else:
            r_eff = R_sersic
        return self._total_flux(r_eff=r_eff, I_eff=amp, n_sersic=n_sersic)

    def _R_stable(self, R):
        """Floor R_ at self._smoothing for numerical stability.

        :param R: radius
        :return: smoothed and stabilized radius
        """
        return np.maximum(self._smoothing, R)

<<<<<<< HEAD
    def _r_sersic(self, R, R_sersic, n_sersic, max_R_frac=1000.0, alpha=1.0, R_break=0.0):
=======
    def _r_sersic(
        self, R, R_sersic, n_sersic, max_R_frac=1000.0, alpha=1.0, R_break=0.0
    ):
>>>>>>> 079f91d2
        """

        :param R: radius (array or float)
        :param R_sersic: Sersic radius (half-light radius)
        :param n_sersic: Sersic index (float)
        :param max_R_frac: maximum window outside which the mass is zeroed, in units of R_sersic (float)
        :return: kernel of the Sersic surface brightness at R
        """

        R_ = self._R_stable(R)
        R_sersic_ = self._R_stable(R_sersic)
        bn = self.b_n(n_sersic)
        R_frac = R_ / R_sersic_
        if isinstance(R_, int) or isinstance(R_, float):
            if R_frac > max_R_frac:
                result = 0
            else:
                exponent = -bn * (R_frac ** (1.0 / n_sersic) - 1.0)
                result = np.exp(exponent)
        else:
            R_frac_real = R_frac[R_frac <= max_R_frac]
            exponent = -bn * (R_frac_real ** (1.0 / n_sersic) - 1.0)
            result = np.zeros_like(R_)
            result[R_frac <= max_R_frac] = np.exp(exponent)
        return np.nan_to_num(result)<|MERGE_RESOLUTION|>--- conflicted
+++ resolved
@@ -207,13 +207,9 @@
         """
         return np.maximum(self._smoothing, R)
 
-<<<<<<< HEAD
-    def _r_sersic(self, R, R_sersic, n_sersic, max_R_frac=1000.0, alpha=1.0, R_break=0.0):
-=======
     def _r_sersic(
         self, R, R_sersic, n_sersic, max_R_frac=1000.0, alpha=1.0, R_break=0.0
     ):
->>>>>>> 079f91d2
         """
 
         :param R: radius (array or float)
